--- conflicted
+++ resolved
@@ -72,13 +72,8 @@
     """Encode and iterable of features as a polyline
     """
     points = list(read_points(features))
-<<<<<<< HEAD
-    return polyline.encode(points)
-=======
     latlon_points = [(x[1], x[0]) for x in points]
-    codec = PolylineCodec()
-    return codec.encode(latlon_points)
->>>>>>> ed53be73
+    return polyline.encode(latlon_points)
 
 
 def encode_coordinates_json(features):
