# mapbox
from uritemplate import URITemplate
from .base import Service


class InvalidPlaceTypeError(KeyError):
    pass


class Geocoder(Service):
    """A very simple Geocoding API proxy"""

    def __init__(self, name='mapbox.places', access_token=None):
        self.name = name
        self.baseuri = 'https://api.mapbox.com/geocoding/v5'
        self.session = self.get_session(access_token)
        self.precision = {'reverse': 5, 'proximity': 3}

    def _validate_place_types(self, types):
        """Validate place types and return a mapping for use in requests"""
        for pt in types:
            if pt not in self.place_types:
                raise InvalidPlaceTypeError(pt)
        return {'types': ",".join(types)}

    def forward(self, address, types=None, lon=None, lat=None):
        """Returns a Requests response object that contains a GeoJSON
        collection of places matching the given address.

        `response.geojson()` returns the geocoding result as GeoJSON.
        `response.status_code` returns the HTTP API status code.

        Place results may be constrained to those of one or more types
        or be biased toward a given longitude and latitude.

        See: https://www.mapbox.com/developers/api/geocoding/#forward."""
        uri = URITemplate('%s/{dataset}/{query}.json' % self.baseuri).expand(
            dataset=self.name, query=address)
        params = {}
        if types:
            params.update(self._validate_place_types(types))
        if lon is not None and lat is not None:
            params.update(proximity='{0},{1}'.format(round(float(lon), self.precision.get('proximity', 3)), round(float(lat), self.precision.get('proximity', 3))))
        resp = self.session.get(uri, params=params)
<<<<<<< HEAD
        resp.raise_for_status()

        # for consistency with other services
        def geojson():
            return resp.json()
        resp.geojson = geojson

=======
        self.handle_http_error(resp)
>>>>>>> 99afd528
        return resp

    def reverse(self, lon=None, lat=None, types=None):
        """Returns a Requests response object that contains a GeoJSON
        collection of places near the given longitude and latitude.

        `response.geojson()` returns the geocoding result as GeoJSON.
        `response.status_code` returns the HTTP API status code.

        See: https://www.mapbox.com/developers/api/geocoding/#reverse."""
        uri = URITemplate(self.baseuri + '/{dataset}/{lon},{lat}.json').expand(
            dataset=self.name, lon=str(round(float(lon), self.precision.get('reverse', 5))), lat=str(round(float(lat), self.precision.get('reverse', 5))))
        params = {}
        if types:
            params.update(self._validate_place_types(types))
        resp = self.session.get(uri, params=params)
<<<<<<< HEAD
        resp.raise_for_status()

        # for consistency with other services
        def geojson():
            return resp.json()
        resp.geojson = geojson

=======
        self.handle_http_error(resp)
>>>>>>> 99afd528
        return resp

    @property
    def place_types(self):
        """A mapping of place type names to descriptions"""
        return {
            'address': "A street address with house number. Examples: 1600 Pennsylvania Ave NW, 1051 Market St, Oberbaumstrasse 7.",
            'country': "Sovereign states and other political entities. Examples: United States, France, China, Russia.",
            'place': "City, town, village or other municipality relevant to a country's address or postal system. Examples: Cleveland, Saratoga Springs, Berlin, Paris.",
            'neighborhood': "A smaller area within a place, often without formal boundaries. Examples: Montparnasse, Downtown, Haight-Ashbury.",
            'poi': "Places of interest including commercial venues, major landmarks, parks, and other features. Examples: Yosemite National Park, Lake Superior.",
            'postcode': "Postal code, varies by a country's postal system. Examples: 20009, CR0 3RL.",
            'region': "First order administrative divisions within a country, usually provinces or states. Examples: California, Ontario, Essonne."}<|MERGE_RESOLUTION|>--- conflicted
+++ resolved
@@ -42,17 +42,13 @@
         if lon is not None and lat is not None:
             params.update(proximity='{0},{1}'.format(round(float(lon), self.precision.get('proximity', 3)), round(float(lat), self.precision.get('proximity', 3))))
         resp = self.session.get(uri, params=params)
-<<<<<<< HEAD
-        resp.raise_for_status()
+        self.handle_http_error(resp)
 
         # for consistency with other services
         def geojson():
             return resp.json()
         resp.geojson = geojson
 
-=======
-        self.handle_http_error(resp)
->>>>>>> 99afd528
         return resp
 
     def reverse(self, lon=None, lat=None, types=None):
@@ -69,17 +65,13 @@
         if types:
             params.update(self._validate_place_types(types))
         resp = self.session.get(uri, params=params)
-<<<<<<< HEAD
-        resp.raise_for_status()
+        self.handle_http_error(resp)
 
         # for consistency with other services
         def geojson():
             return resp.json()
         resp.geojson = geojson
 
-=======
-        self.handle_http_error(resp)
->>>>>>> 99afd528
         return resp
 
     @property
