<<<<<<< HEAD
import os.path

import boto3
=======
>>>>>>> a0af7057
from boto3.session import Session as boto3_session
from uritemplate import URITemplate

from mapbox.compat import text_types, urlparse
from mapbox.errors import InvalidFileError
from mapbox.services.base import Service


class Uploader(Service):
    """Access to the Upload API.

    Example usage:

        from mapbox import Uploader

        u = Uploader()
        url = u.stage(open('test.tif'))
        job = u.create(url, 'test1').json()

        assert job in u.list().json()

        # ... wait unti finished ...
        finished = u.status(job).json()['complete']

        u.delete(job)
        assert job not in u.list().json()
    """

    @property
    def baseuri(self):
        return 'https://{0}/uploads/v1'.format(self.host)

    def _get_credentials(self):
        """Gets temporary S3 credentials to stage user-uploaded files
        """
        uri = URITemplate(self.baseuri + '/{username}/credentials').expand(
            username=self.username)

        resp = self.session.post(uri)

        self.handle_http_error(
            resp,
            custom_messages={
                401: "Token is not authorized",
                404: "Token does not have upload scope",
                429: "Too many requests"})
        return resp

    def stage(self, fileobj_or_url, creds=None, callback=None,
              region_name=None):
        """Stages data in a Mapbox-owned S3 bucket

        If creds are not provided, temporary credentials will be
        generated using the Mapbox API.

        Note that when a s3:// URL is passed, identifying an object
        in a bucket owned by the caller, the caller must ensure that
        AWS credentials for access to that object are properly
        configured.

        Parameters
        ----------
        fileobj_or_url : file object or str
            A filename, s3:// URL, or a Python file object opened in
            binary mode.
        creds : dict
            AWS credentials allowing uploads to the destination bucket.
        callback : func
            A function that takes a number of bytes processed as its
            sole argument.

        Returns
        -------
        str
            The URL of the staged data
        """
        if (not isinstance(fileobj_or_url, text_types) and
                not hasattr(fileobj_or_url, 'read')):
            raise InvalidFileError(
                "a filename, URL, or file-like object is required")

        if not creds:
            res = self._get_credentials()
            creds = res.json()

        session = boto3_session(
            aws_access_key_id=creds['accessKeyId'],
            aws_secret_access_key=creds['secretAccessKey'],
            aws_session_token=creds['sessionToken'],
            region_name='us-east-1')
        s3 = session.resource('s3')
        bucket = s3.Bucket(creds['bucket'])
        key = creds['key']

        if isinstance(fileobj_or_url, text_types):
            # s3:// URLs are a special case. We copy these directly
            # between AWS buckets if we can. This requires s3:GetObject
            # to be granted to our federated user.
            if fileobj_or_url.startswith('s3://'):
                parse_results = urlparse(fileobj_or_url)
                assert parse_results.scheme == 's3'
                source_bucket = parse_results.netloc
                source_key = parse_results.path.lstrip('/')

                copy_source = {'Bucket': source_bucket, 'Key': source_key}

                # The source client credentials and region must be
                # configured by the caller.
                source_client = boto3.client('s3', region_name)
                bucket.copy(copy_source, key, SourceClient=source_client,
                            Callback=callback)

            else:
                bucket.upload_file(fileobj_or_url, key, Callback=callback)
        else:
            bucket.upload_fileobj(fileobj_or_url, key, Callback=callback)

        return creds['url']

    def create(self, stage_url, tileset, name=None, patch=False):
        """Create a tileset

        Note: this step is refered to as "upload" in the API docs;
        This class's upload() method is a high-level function
        which acts like the Studio upload form.

        Returns a response object where the json() contents are
        an upload dict. Completion of the tileset may take several
        seconds or minutes depending on size of the data. The status()
        method of this class may be used to poll the API endpoint for
        tileset creation status.

        Parameters
        ----------
        stage_url : str
            URL to resource on S3, typically provided in the response
            of this class's stage() method. Does not work on arbitrary
            URLs (TODO).
        tileset : str
            The id of the tileset set to be created. Username will be
            prefixed if not present. For example, 'my-tileset' becomes
            '{username}.my-tileset'.
        name : str
            A short name for the tileset that will appear in Mapbox
            studio.
        patch : bool
            Optional patch mode which requires a flag on the owner's
            account.

        Returns
        -------
        requests.Response
        """
        if '.' not in tileset:
            tileset = "{0}.{1}".format(self.username, tileset)

        account, _name = tileset.split(".")

        msg = {'tileset': tileset,
               'url': stage_url}

        if patch:
            msg['patch'] = patch

        msg['name'] = name if name else _name

        uri = URITemplate(self.baseuri + '/{account}').expand(
            account=account)

        resp = self.session.post(uri, json=msg)
        self.handle_http_error(resp)

        return resp

<<<<<<< HEAD
    def list(self):
        """List uploads
=======
    def list(self, account=None):
        """List of all uploads
>>>>>>> a0af7057

        Returns a Response object, the json() method of which returns
        a list of uploads

<<<<<<< HEAD
        Returns
        -------
        requests.Response
=======
        Account defaults to username
>>>>>>> a0af7057
        """
        if account is None:
            account = self.username
        uri = URITemplate(self.baseuri + '/{account}').expand(
            account=account)
        resp = self.session.get(uri)
        self.handle_http_error(resp)

        return resp

<<<<<<< HEAD
    def delete(self, upload):
        """Delete an upload

        Returns a Response object. A response status code of 200
        indicates success.

        Parameters
        ----------
        upload : str
            The id of the upload or a dict with key 'id'.

        Returns
        -------
        requests.Response
=======
    def delete(self, upload, account=None):
        """Delete the specified upload
>>>>>>> a0af7057
        """
        if account is None:
            account = self.username

        if isinstance(upload, dict):
            upload_id = upload['id']
        else:
            upload_id = upload

        uri = URITemplate(self.baseuri + '/{account}/{upload_id}').expand(
            account=account, upload_id=upload_id)
        resp = self.session.delete(uri)
        self.handle_http_error(resp)

        return resp

<<<<<<< HEAD
    def status(self, upload):
        """Status of an upload
=======
    def status(self, upload, account=None):
        """Check status of upload
>>>>>>> a0af7057

        Returns a Response object, the json() method of which returns
        and updated upload dict.

        Parameters
        ----------
        upload : str
            The id of the upload or a dict with key 'id'.

        Returns
        -------
        requests.Response
        """
        if account is None:
            account = self.username

        if isinstance(upload, dict):
            upload_id = upload['id']
        else:
            upload_id = upload

        uri = URITemplate(self.baseuri + '/{account}/{upload_id}').expand(
            account=account, upload_id=upload_id)
        resp = self.session.get(uri)
        self.handle_http_error(resp)

        return resp

    def upload(self, fileobj_or_url, tileset, name=None, patch=False,
               callback=None, region=None):
        """Upload data and create a Mapbox tileset

        Effectively replicates the Studio upload feature. Returns a
        Response object, the json() of which returns a dict with upload
        metadata.

        Note that when a s3:// URL is passed, identifying an object
        in a bucket owned by the caller, the caller must ensure that
        AWS credentials for access to that object are properly
        configured.

        Parameters
        ----------
        fileobj_or_url : file object or str
            A filename, s3:// URL, or a Python file object opened in
            binary mode.
        tileset : str
            A tileset identifier such as '{owner}.my-tileset'.
        name : str
            A short name for the tileset that will appear in Mapbox
            studio.
        patch : bool
            Optional patch mode which requires a flag on the owner's
            account.
        callback : func
            A function that takes a number of bytes processed as its
            sole argument.
        region : str
            Upload data is staged to a bucket in 'us-east-1'. If source
            data is in a different region it must be specified by name.

        Returns
        -------
        requests.Response
        """
        url = self.stage(fileobj_or_url, callback=callback)
        return self.create(url, tileset, name=name, patch=patch)<|MERGE_RESOLUTION|>--- conflicted
+++ resolved
@@ -1,9 +1,6 @@
-<<<<<<< HEAD
 import os.path
 
 import boto3
-=======
->>>>>>> a0af7057
 from boto3.session import Session as boto3_session
 from uritemplate import URITemplate
 
@@ -52,8 +49,7 @@
                 429: "Too many requests"})
         return resp
 
-    def stage(self, fileobj_or_url, creds=None, callback=None,
-              region_name=None):
+    def stage(self, fileobj, creds=None, callback=None, region_name=None):
         """Stages data in a Mapbox-owned S3 bucket
 
         If creds are not provided, temporary credentials will be
@@ -66,9 +62,8 @@
 
         Parameters
         ----------
-        fileobj_or_url : file object or str
-            A filename, s3:// URL, or a Python file object opened in
-            binary mode.
+        fileobj : file object or filename
+            A Python file object opened in binary mode or a filename.
         creds : dict
             AWS credentials allowing uploads to the destination bucket.
         callback : func
@@ -80,10 +75,12 @@
         str
             The URL of the staged data
         """
-        if (not isinstance(fileobj_or_url, text_types) and
-                not hasattr(fileobj_or_url, 'read')):
-            raise InvalidFileError(
-                "a filename, URL, or file-like object is required")
+
+        if not hasattr(fileobj, 'read'):
+            fileobj = open(fileobj, 'rb')
+
+        if not hasattr(fileobj, 'read'):
+            raise InvalidFileError("A file-like object is required")
 
         if not creds:
             res = self._get_credentials()
@@ -94,32 +91,11 @@
             aws_secret_access_key=creds['secretAccessKey'],
             aws_session_token=creds['sessionToken'],
             region_name='us-east-1')
+
         s3 = session.resource('s3')
         bucket = s3.Bucket(creds['bucket'])
         key = creds['key']
-
-        if isinstance(fileobj_or_url, text_types):
-            # s3:// URLs are a special case. We copy these directly
-            # between AWS buckets if we can. This requires s3:GetObject
-            # to be granted to our federated user.
-            if fileobj_or_url.startswith('s3://'):
-                parse_results = urlparse(fileobj_or_url)
-                assert parse_results.scheme == 's3'
-                source_bucket = parse_results.netloc
-                source_key = parse_results.path.lstrip('/')
-
-                copy_source = {'Bucket': source_bucket, 'Key': source_key}
-
-                # The source client credentials and region must be
-                # configured by the caller.
-                source_client = boto3.client('s3', region_name)
-                bucket.copy(copy_source, key, SourceClient=source_client,
-                            Callback=callback)
-
-            else:
-                bucket.upload_file(fileobj_or_url, key, Callback=callback)
-        else:
-            bucket.upload_fileobj(fileobj_or_url, key, Callback=callback)
+        bucket.upload_fileobj(fileobj, key, Callback=callback)
 
         return creds['url']
 
@@ -178,25 +154,22 @@
 
         return resp
 
-<<<<<<< HEAD
-    def list(self):
-        """List uploads
-=======
     def list(self, account=None):
         """List of all uploads
->>>>>>> a0af7057
 
         Returns a Response object, the json() method of which returns
         a list of uploads
 
-<<<<<<< HEAD
-        Returns
-        -------
-        requests.Response
-=======
-        Account defaults to username
->>>>>>> a0af7057
-        """
+        Parameters
+        ----------
+        account : str
+            Account name, defaults to the service's username.
+
+        Returns
+        -------
+        requests.Response
+        """
+
         if account is None:
             account = self.username
         uri = URITemplate(self.baseuri + '/{account}').expand(
@@ -206,26 +179,21 @@
 
         return resp
 
-<<<<<<< HEAD
-    def delete(self, upload):
-        """Delete an upload
-
-        Returns a Response object. A response status code of 200
-        indicates success.
+    def delete(self, upload, account=None):
+        """Delete the specified upload
 
         Parameters
         ----------
         upload : str
             The id of the upload or a dict with key 'id'.
-
-        Returns
-        -------
-        requests.Response
-=======
-    def delete(self, upload, account=None):
-        """Delete the specified upload
->>>>>>> a0af7057
-        """
+        account : str
+            Account name, defaults to the service's username.
+
+        Returns
+        -------
+        requests.Response
+        """
+
         if account is None:
             account = self.username
 
@@ -241,26 +209,21 @@
 
         return resp
 
-<<<<<<< HEAD
-    def status(self, upload):
-        """Status of an upload
-=======
     def status(self, upload, account=None):
         """Check status of upload
->>>>>>> a0af7057
-
-        Returns a Response object, the json() method of which returns
-        and updated upload dict.
 
         Parameters
         ----------
         upload : str
             The id of the upload or a dict with key 'id'.
-
-        Returns
-        -------
-        requests.Response
-        """
+        account : str
+            Account name, defaults to the service's username.
+
+        Returns
+        -------
+        requests.Response
+        """
+
         if account is None:
             account = self.username
 
