--- conflicted
+++ resolved
@@ -1,9 +1,5 @@
-<<<<<<< HEAD
-# Mapbox SDK
-=======
 # mapbox
 __version__ = "0.11.1"
->>>>>>> 87b6c8c6
 
 from .about import __version__
 from .services.datasets import Datasets
