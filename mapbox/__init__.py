--- conflicted
+++ resolved
@@ -1,13 +1,8 @@
 # mapbox
-__version__ = "0.2.0"
 
-<<<<<<< HEAD
-from mapbox.datasets import Datasets, Dataset
-from mapbox.geocoder import Geocoder, InvalidPlaceTypeError
+from .services.base import Service
+from .services.datasets Datasets, Dataset
+from .services.geocoding import Geocoder, InvalidPlaceTypeError
 
 
-__version__ = "0.2a1"
-=======
-from .services.base import Service
-from .services.geocoding import Geocoder, InvalidPlaceTypeError
->>>>>>> b3ac6942
+__version__ = "0.3.0"