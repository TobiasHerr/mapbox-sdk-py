# mapbox
__version__ = "0.14.0"

from .services.datasets import Datasets
from .services.directions import Directions
from .services.distance import Distance
from .services.geocoding import (
    Geocoder, InvalidCountryCodeError, InvalidPlaceTypeError)
from .services.mapmatching import MapMatcher
from .services.surface import Surface
from .services.static import Static
<<<<<<< HEAD
from .services.tokens import Tokens
from .services.uploads import Uploader
=======
from .services.static_style import StaticStyle
from .services.uploads import Uploader
from .services.analytics import Analytics
>>>>>>> 2a5971f9
<|MERGE_RESOLUTION|>--- conflicted
+++ resolved
@@ -1,19 +1,15 @@
 # mapbox
 __version__ = "0.14.0"
 
+from .services.analytics import Analytics
 from .services.datasets import Datasets
 from .services.directions import Directions
 from .services.distance import Distance
 from .services.geocoding import (
     Geocoder, InvalidCountryCodeError, InvalidPlaceTypeError)
 from .services.mapmatching import MapMatcher
+from .services.static import Static
+from .services.static_style import StaticStyle
 from .services.surface import Surface
-from .services.static import Static
-<<<<<<< HEAD
 from .services.tokens import Tokens
-from .services.uploads import Uploader
-=======
-from .services.static_style import StaticStyle
-from .services.uploads import Uploader
-from .services.analytics import Analytics
->>>>>>> 2a5971f9
+from .services.uploads import Uploader