<<<<<<< HEAD
0.12.0 (2017-02-17)
-------------------
- Allow staging and upload of data from a user's own buckets on Amazon
  S3 (#). This uses boto3's `Bucket.copy()` feature. The caller must
  ensure that AWS SDK credentials are properly configured.
=======
0.11.1 (2017-02-23)
-------------------
- 429 responses from the credentials endpoint are now caught (#155).
- Call Geocoding's super() class constructor using keyword arguments to fix
  #160.
>>>>>>> 87b6c8c6

0.11.0 (2017-01-23)
-------------------
- Require boto3>=1.4 to get `upload_fileobj()`.
- Add a callback function for AWS SDK uploads to `uploads.stage()` (#147).
- Allow configuration of API host using MAPBOX_HOST environment variable or
  Service constructor keyword argument `host` (#143, #150).

0.10.1 (2016-11-22)
-------------------
- New requirement: depend on uritemplate>=2.0.

0.10.0 (2016-11-22)
-------------------
- BREAKING CHANGE: batch update of dataset features has been removed (#137).
- Support limits in forward and reverse geocoder (#133, #135)
- GeoJSON inputs to static API are normalized to a feature collections (#136)
- Add support for upload patch mode
- Additional place types for geocoder (landmark, district, locatity) (#139, #140)
- Bug fix: improper boolean test of tile inputs prevented access to zoom
  level 0 tile containing longitude, latitude (0, 0) (#130). Fixed in #131.

0.9.0 (2016-06-14)
------------------
- bbox support for forward geocoding (#124)
- Added dependency for external polyline module (#126)
- fixed polyline coordinate order bug in Surface (#128)

0.8.0 (2016-03-31)
------------------
- New feature: use boto Bucket's `upload_file()` to stage files, acquiring
  benefits of multipart uploading (#116).

0.7.0 (2016-02-22)
------------------
- All services support HTTP Caching via cachecontrol (#101)
- Country code filtering and unicode support for geocoding (#107, #111)
- Documentation and testing improvements (#106, #108)

0.6.0 (2015-12-17)
------------------
- The Upload API methods `upload` and `stage` take an open file object
  instead of a file path. Client code will need to be updated.
- Add Map Matching API (#91).
- Add Datasets API (#15, #80). This API is currently beta and not publicly
  available.

0.5.0 (2015-12-08)
------------------
- We've vendorized the `polyline` module to work around its out of date `six`
  dependency (#74, #77).
- No more need to pass username arguments to SDK class constructors or methods
  as we now get the username from the provided access token (#81, #85).
- The python usage examples under `docs/` are now tested using doctest.

0.4.0 (2015-11-13)
------------------
- Send a unique User-Agent header with API requests (#66).
- Move profile parameter from Distance service object to request method (#68).

0.3.1 (2015-11-10)
------------------
- New release to fix mispackaged 0.3.0 distributions.

0.3.0 (2015-11-10)
------------------
- Remove CLI to its own project: mapbox/mapbox-cli-py (#53).
- Add Surface API (#35).
- Add Distance API (#23).
- Add Directions API (#22).
- Add Uploads API (#14).

0.2.0 (2015-10-15)
------------------
- This version uses version 5 of the geocoding web API.
- Precision of coordinate and proximity values sent to the web API are limited
  to 5 and 3 decimal places respectively.

0.1.0 (2015-09-09)
------------------
- Initial release with support for Mapbox Geocoding API.<|MERGE_RESOLUTION|>--- conflicted
+++ resolved
@@ -1,16 +1,14 @@
-<<<<<<< HEAD
 0.12.0 (2017-02-17)
 -------------------
 - Allow staging and upload of data from a user's own buckets on Amazon
   S3 (#). This uses boto3's `Bucket.copy()` feature. The caller must
   ensure that AWS SDK credentials are properly configured.
-=======
+
 0.11.1 (2017-02-23)
 -------------------
 - 429 responses from the credentials endpoint are now caught (#155).
 - Call Geocoding's super() class constructor using keyword arguments to fix
   #160.
->>>>>>> 87b6c8c6
 
 0.11.0 (2017-01-23)
 -------------------
